--- conflicted
+++ resolved
@@ -4,11 +4,8 @@
 	"context"
 	"fmt"
 
-<<<<<<< HEAD
+	"github.com/turbot/steampipe/pkg/constants"
 	"github.com/turbot/steampipe/sperr"
-=======
-	"github.com/turbot/steampipe/pkg/constants"
->>>>>>> bfa303c5
 )
 
 // GetUserWorkspaceHandle returns the handle of the user workspace
@@ -20,11 +17,7 @@
 	client := newSteampipeCloudClient(token)
 	actor, _, err := client.Actors.Get(ctx).Execute()
 	if err != nil {
-<<<<<<< HEAD
-		return "", sperr.Wrap(err)
-=======
-		return "", fmt.Errorf("Invalid token.\nPlease run %s or setup a token.", constants.Bold("steampipe login"))
->>>>>>> bfa303c5
+		return "", sperr.New("Invalid token.\nPlease run %s or setup a token.", constants.Bold("steampipe login"))
 	}
 	userHandler := actor.Handle
 	workspacesResponse, _, err := client.UserWorkspaces.List(ctx, userHandler).Execute()
