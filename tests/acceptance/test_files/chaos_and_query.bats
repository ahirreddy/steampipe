--- conflicted
+++ resolved
@@ -1,47 +1,19 @@
 load "$LIB_BATS_ASSERT/load.bash"
 load "$LIB_BATS_SUPPORT/load.bash"
 
-<<<<<<< HEAD
-@test "select * from chaos.chaos_high_row_count order by column_0" {
-  steampipe query --output json  "select * from chaos.chaos_high_row_count order by column_0 limit 10" > output.json
-  run jd "$TEST_DATA_DIR/expected_1.json" output.json
-  echo $output
-  assert_success
-  rm -f output.json
-=======
 @test "select from chaos.chaos_high_row_count order by column_0" {
   run steampipe query --output json  "select column_0,column_1,column_2,column_3,column_4,column_5,column_6,column_7,column_8,column_9,id from chaos.chaos_high_row_count order by column_0 limit 10"
   echo $output > $TEST_DATA_DIR/actual_1.json
   run jd $TEST_DATA_DIR/actual_1.json $TEST_DATA_DIR/expected_1.json
   rm -f $TEST_DATA_DIR/actual_1.json
   assert_success
->>>>>>> 7a7e8690
 }
 
 @test "select id, string_column, json_column, boolean_column from chaos.chaos_all_column_types where id='0'" {
-  steampipe query --output json  "select id, string_column, json_column, boolean_column from chaos.chaos_all_column_types where id='0'" > output.json
-  run jd "$TEST_DATA_DIR/expected_2.json" output.json
-  echo $output
-  assert_success
-  rm -f output.json
-}
-
-<<<<<<< HEAD
-@test "select * from chaos.chaos_high_column_count order by column_0" {
-  steampipe query --output json  "select * from chaos.chaos_high_column_count order by column_0 limit 10" > output.json
-  run jd "$TEST_DATA_DIR/expected_3.json" output.json
-  echo $output
-  assert_success
-  rm -f output.json
-}
-
-@test "select * from chaos.chaos_hydrate_columns_dependency where id='0'" {
-  steampipe query --output json "select * from chaos.chaos_hydrate_columns_dependency where id='0'" > output.json
-  run jd "$TEST_DATA_DIR/expected_5.json" output.json
-  echo $output
-  assert_success
-  rm -f output.json
-=======
+  run steampipe query --output json  "select id, string_column, json_column, boolean_column from chaos.chaos_all_column_types where id='0'"
+  assert_equal "$output" "$(cat $TEST_DATA_DIR/expected_2.json)"
+}
+
 @test "select from chaos.chaos_high_column_count order by column_0" {
   run steampipe query --output json  "select * from chaos.chaos_high_column_count order by column_0 limit 10"
   assert_equal "$output" "$(cat $TEST_DATA_DIR/expected_3.json)"
@@ -50,7 +22,6 @@
 @test "select from chaos.chaos_hydrate_columns_dependency where id='0'" {  
   run steampipe query --output json "select hydrate_column_1,hydrate_column_2,hydrate_column_3,hydrate_column_4,hydrate_column_5,id from chaos.chaos_hydrate_columns_dependency where id='0'"
   assert_equal "$output" "$(cat $TEST_DATA_DIR/expected_5.json)"
->>>>>>> 7a7e8690
 }
 
 @test "select from chaos.chaos_list_error" {
@@ -74,34 +45,19 @@
   assert_success
 }
 
-<<<<<<< HEAD
-@test "select * from chaos.chaos_parallel_hydrate_columns  where id='0'" {
-  steampipe query --output json "select * from chaos.chaos_parallel_hydrate_columns  where id='0'" > output.json
-  run jd "$TEST_DATA_DIR/expected_11.json" output.json
-  echo $output
-  assert_success
-  rm -f output.json
-=======
 @test "select from chaos.chaos_parallel_hydrate_columns  where id='0'" {  
   run steampipe query --output json "select column_1,column_10,column_11,column_12,column_13,column_14,column_15,column_16,column_17,column_18,column_19,column_2,column_20,column_3,column_4,column_5,column_6,column_7,column_8,column_9,id from chaos.chaos_parallel_hydrate_columns  where id='0'"
   assert_equal "$output" "$(cat $TEST_DATA_DIR/expected_11.json)"
->>>>>>> 7a7e8690
 }
 
 @test "select float32_data, id, int64_data, uint16_data from chaos.chaos_all_numeric_column  where id='31'" {
-  steampipe query --output json "select float32_data, id, int64_data, uint16_data from chaos.chaos_all_numeric_column  where id='31'" > output.json
-  run jd "$TEST_DATA_DIR/expected_12.json" output.json
-  echo $output
-  assert_success
-  rm -f output.json
+  run steampipe query --output json "select float32_data, id, int64_data, uint16_data from chaos.chaos_all_numeric_column  where id='31'"
+  assert_equal "$output" "$(cat $TEST_DATA_DIR/expected_12.json)"
 }
 
 @test "select transform_method_column from chaos_transforms order by id" {
-  steampipe query --output json "select transform_method_column from chaos_transforms order by id" > output.json
-  run jd "$TEST_DATA_DIR/expected_14.json" output.json
-  echo $output
-  assert_success
-  rm -f output.json
+  run steampipe query --output json "select transform_method_column from chaos_transforms order by id"
+  assert_equal "$output" "$(cat $TEST_DATA_DIR/expected_14.json)"
 }
 
 @test "select parent_should_ignore_error from chaos.chaos_list_parent_child" {
@@ -110,31 +66,22 @@
 }
 
 @test "select from_qual_column from chaos_transforms where id=2" {
-  steampipe query --output json "select from_qual_column from chaos_transforms where id=2" > output.json
-  run jd "$TEST_DATA_DIR/expected_13.json" output.json
-  echo $output
-  assert_success
-  rm -f output.json
+  run steampipe query --output json "select from_qual_column from chaos_transforms where id=2"
+  assert_equal "$output" "$(cat $TEST_DATA_DIR/expected_13.json)"
 }
 
 @test "public schema insert select all types" {
   steampipe query "drop table if exists all_columns"
   steampipe query "create table all_columns (nullcolumn CHAR(2), booleancolumn boolean, textcolumn1 CHAR(20), textcolumn2 VARCHAR(20),  textcolumn3 text, integercolumn1 smallint, integercolumn2 int, integercolumn3 SERIAL, integercolumn4 bigint,  integercolumn5 bigserial, numericColumn numeric(6,4), realColumn real, floatcolumn float,  date1 DATE,  time1 TIME,  timestamp1 TIMESTAMP, timestamp2 TIMESTAMPTZ, interval1 INTERVAL, array1 text[], jsondata jsonb, jsondata2 json, uuidcolumn UUID, ipAddress inet, macAddress macaddr, cidrRange cidr, xmlData xml, currency money)"
   steampipe query "INSERT INTO all_columns (nullcolumn, booleancolumn, textcolumn1, textcolumn2, textcolumn3, integercolumn1, integercolumn2, integercolumn3, integercolumn4, integercolumn5, numericColumn, realColumn, floatcolumn, date1, time1, timestamp1, timestamp2, interval1, array1, jsondata, jsondata2, uuidcolumn, ipAddress, macAddress, cidrRange, xmlData, currency) VALUES (NULL, TRUE, 'Yes', 'test for varchar', 'This is a very long text for the PostgreSQL text column', 3278, 21445454, 2147483645, 92233720368547758, 922337203685477580, 23.5141543, 4660.33777, 4.6816421254887534, '1978-02-05', '08:00:00', '2016-06-22 19:10:25-07', '2016-06-22 19:10:25-07', '1 year 2 months 3 days', '{\"(408)-589-5841\"}','{ \"customer\": \"John Doe\", \"items\": {\"product\": \"Beer\",\"qty\": 6}}', '{ \"customer\": \"John Doe\", \"items\": {\"product\": \"Beer\",\"qty\": 6}}', '6948DF80-14BD-4E04-8842-7668D9C001F5', '192.168.0.0', '08:00:2b:01:02:03', '10.1.2.3/32', '<book><title>Manual</title><chapter>...</chapter></book>', 922337203685477.57)"
-  steampipe query "select * from all_columns" --output json > output.json
-  run jd "$TEST_DATA_DIR/expected_6.json" output.json
-  echo $output
-  assert_success
-  rm -f output.json
+  run steampipe query "select * from all_columns" --output json
+  assert_equal "$output" "$(cat $TEST_DATA_DIR/expected_6.json)"
   run steampipe query "drop table all_columns"
 }
 
 @test "query json" {
-  steampipe query "select 1 as val, 2 as col" --output json > output.json
-  run jd "$TEST_DATA_DIR/expected_query_json.json" output.json
-  echo $output
-  assert_success
-  rm -f output.json
+  run steampipe query "select 1 as val, 2 as col" --output json
+  assert_equal "$output" "$(cat $TEST_DATA_DIR/expected_query_json.json)"
 }
 
 @test "query csv" {
@@ -207,11 +154,8 @@
 }
 
 @test "json" {
-  steampipe query --output json "select id, string_column, json_column from chaos.chaos_all_column_types where id='0'" > output.json
-  run jd "$TEST_DATA_DIR/expected_json.json" output.json
-  echo $output
-  assert_success
-  rm -f output.json
+  run steampipe query --output json "select id, string_column, json_column from chaos.chaos_all_column_types where id='0'"
+  assert_equal "$output" "$(cat $TEST_DATA_DIR/expected_json.json)"
 }
 
 @test "line" {
@@ -280,11 +224,8 @@
   steampipe mod install
   # run steampipe query twice - the bug we are testing for caused the workspace lock to be deleted after the first query
   steampipe query "select 1 as a" --output json
-  steampipe query "select 1 as a" --output json > output.json
-  run jd "$TEST_DATA_DIR/expected_15.json" output.json
-  echo $output
-  assert_success
-  rm -f output.json
+  run steampipe query "select 1 as a" --output json
+  assert_equal "$output" "$(cat $TEST_DATA_DIR/expected_15.json)"
 }
 
 function teardown_file() {
