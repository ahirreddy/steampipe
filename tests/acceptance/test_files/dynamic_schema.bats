--- conflicted
+++ resolved
@@ -4,14 +4,10 @@
 # all tests are skipped - https://github.com/turbot/steampipe/issues/3742
 
 @test "dynamic schema - add csv and query" {
-<<<<<<< HEAD
+skip "currently does not pass due to bug - https://github.com/turbot/steampipe/issues/3743"
+
  # copy the csv file from csv source folder
  cp $SRC_DATA_DIR/csv/a.csv $FILE_PATH/test_data/mods/csv_plugin_test/a.csv
-=======
-  skip "currently does not pass due to bug - https://github.com/turbot/steampipe/issues/3743"
-  # copy the csv file from csv source folder
-  cp $SRC_DATA_DIR/csv/a.csv $FILE_PATH/test_data/csv_plugin_test/a.csv
->>>>>>> 4d1ad49e
 
   # run the query and verify - should pass
   run steampipe query "select * from csv1.a"
@@ -24,19 +20,11 @@
   run steampipe query "select * from csv1.a"
   assert_success
 
-<<<<<<< HEAD
  # remove the a.csv file
  rm -f $FILE_PATH/test_data/mods/csv_plugin_test/a.csv
 
  # copy the csv file with extra column from csv source folder and give the same name(a.csv)
  cp $SRC_DATA_DIR/csv/a_extra_col.csv $FILE_PATH/test_data/mods/csv_plugin_test/a.csv
-=======
-  # remove the a.csv file
-  rm -f $FILE_PATH/test_data/csv_plugin_test/a.csv
-
-  # copy the csv file with extra column from csv source folder and give the same name(a.csv)
-  cp $SRC_DATA_DIR/csv/a_extra_col.csv $FILE_PATH/test_data/csv_plugin_test/a.csv
->>>>>>> 4d1ad49e
 
   # query the extra column and verify - should pass
   run steampipe query 'select "column_D" from csv1.a'
@@ -49,25 +37,19 @@
   run steampipe query 'select "column_D" from csv1.a'
   assert_success
 
-<<<<<<< HEAD
  # remove the a.csv file with extra column and copy the old one again
  rm -f $FILE_PATH/test_data/mods/csv_plugin_test/a.csv
  cp $SRC_DATA_DIR/csv/a.csv $FILE_PATH/test_data/mods/csv_plugin_test/a.csv
-=======
-  # remove the a.csv file with extra column and copy the old one again
-  rm -f $FILE_PATH/test_data/csv_plugin_test/a.csv
-  cp $SRC_DATA_DIR/csv/a.csv $FILE_PATH/test_data/csv_plugin_test/a.csv
->>>>>>> 4d1ad49e
 
   # query the extra column and verify - should fail
   run steampipe query 'select "column_D" from csv1.a'
   assert_output --partial 'does not exist'
 
-<<<<<<< HEAD
  rm -f $FILE_PATH/test_data/mods/csv_plugin_test/a.csv
 }
 
 @test "dynamic schema - remove csv and query (should fail)" {
+skip "currently does not pass due to bug - https://github.com/turbot/steampipe/issues/3743"
  # copy the csv file from csv source folder
  cp $SRC_DATA_DIR/csv/b.csv $FILE_PATH/test_data/mods/csv_plugin_test/b.csv
   
@@ -77,32 +59,12 @@
 
  # remove the b.csv file
  rm -f $FILE_PATH/test_data/mods/csv_plugin_test/b.csv
-=======
-  rm -f $FILE_PATH/test_data/csv_plugin_test/a.csv
-}
 
-@test "dynamic schema - remove csv and query (should fail)" {
-  skip "currently does not pass due to bug - https://github.com/turbot/steampipe/issues/3743"
-  # copy the csv file from csv source folder
-  cp $SRC_DATA_DIR/csv/b.csv $FILE_PATH/test_data/csv_plugin_test/b.csv
-
-  # run the query and verify - should pass
-  run steampipe query "select * from csv1.b"
-  assert_success
->>>>>>> 4d1ad49e
-
-  # remove the b.csv file
-  rm -f $FILE_PATH/test_data/csv_plugin_test/b.csv
-
-<<<<<<< HEAD
- rm -f $FILE_PATH/test_data/mods/csv_plugin_test/b.csv
-=======
   # run the query and verify - should fail
   run steampipe query "select * from csv1.b"
   assert_output --partial 'does not exist'
 
-  rm -f $FILE_PATH/test_data/csv_plugin_test/b.csv
->>>>>>> 4d1ad49e
+ rm -f $FILE_PATH/test_data/mods/csv_plugin_test/b.csv
 }
 
 function teardown_file() {
