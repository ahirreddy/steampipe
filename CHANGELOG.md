--- conflicted
+++ resolved
@@ -1,4 +1,3 @@
-<<<<<<< HEAD
 ## v0.21.0 [tbd]
 _Whats new_
 * Add HCL support for defining rate limiters, with filewatching as per connection config. ([#3746](https://github.com/turbot/steampipe/issues/3746))
@@ -40,13 +39,11 @@
 * Refactor Plugin manager:remove support for plugins which do not support multiple connections, simplify startup
 
 
-=======
 ## v0.20.11 [2023-08-28]
 _Bug fixes_
 * Fix validation error for `input` blocks using `base` inheritance. ([#3755](https://github.com/turbot/steampipe/issues/3755))
 * Fix support for mixed case schema names. ([#3753](https://github.com/turbot/steampipe/issues/3753))
 * If the SQL file passed as an argument to `steampipe query` does not exist, display the `file does not exist` error. ([#1752](https://github.com/turbot/steampipe/issues/1752))
->>>>>>> b63ff28e
 
 ## v0.20.10 [2023-08-11]
 _Bug fixes_
