<<<<<<< HEAD
## v0.19.0 [tbd]
_What's new?_
* Add support for aggregator connections with dynamic tables. ([#2886](https://github.com/turbot/steampipe/issues/2886))
* Support updating of dynamic plugin schemas based on file watching events (e.g. a new csv file is created in a waytched location) ([#2767](https://github.com/turbot/steampipe/issues/2767))
* Adds an `sperr` error package along with sample implementation with the login cmd. ([#497](https://github.com/turbot/steampipe/issues/497))
* Show the exported file location when --progress flag is enabled. ([#2860](https://github.com/turbot/steampipe/issues/2860))

=======
## v0.18.3 [2022-02-01]
_Bug fixes_
* Fix issue where `search_path` is not getting set from connection-config watching in service mode. ([#3047](https://github.com/turbot/steampipe/issues/3047))
* Fix issue where extra newline was added to interactive prompt before messages were printed. ([#3027](https://github.com/turbot/steampipe/issues/3027))
* Fix issue where when running a dashboard from a dependent mod, default variable vals are not being included in the snapshot. ([#2730](https://github.com/turbot/steampipe/issues/2730))
* Update `--version` output to match the startup message. ([#3028](https://github.com/turbot/steampipe/issues/3028))
>>>>>>> 6863e2ba

## v0.18.2 [2022-01-27]
_Bug fixes_
* Fix dashboard property blocks not taking effect in node/edge property tooltips. ([#3026](https://github.com/turbot/steampipe/issues/3026))

## v0.18.1 [2022-01-18]
_Bug fixes_
* Fix workspace file watching events sometime causing dashboard to stall and stop responding to events. ([#3007](https://github.com/turbot/steampipe/issues/3007))
* Fix cancelling dashboards (e.g. by pressing 'back' on the browser) sometimes leaving the dashboard server in a state where it will not respond to socket events. ([#3008](https://github.com/turbot/steampipe/issues/3008))
* Increase database connection timeout and improve the error message if connection failure occurs. ([#2377](https://github.com/turbot/steampipe/issues/2377))
* Validate that input references are of the form `self.input.<input-name>`. ([#2990](https://github.com/turbot/steampipe/issues/2990))
* Fix `check --where` and `check --tag`. ([#3001](https://github.com/turbot/steampipe/issues/3001))
* Ensure correct exit code is returned when a mod plugin requirements are not met. ([#2986](https://github.com/turbot/steampipe/issues/2986))
* Fix dashboard leaf_node_updated events for v0.17.4 CLI being ignored by v0.18.0 UI clients. ([#2994](https://github.com/turbot/steampipe/issues/2994))
* Fix dashboard table interpolated template rendering not working in line view. ([#3014](https://github.com/turbot/steampipe/issues/3014))
* Fix HCL validation to allow benchmark and control blocks in dashboard. ([#3015](https://github.com/turbot/steampipe/issues/3015))

## v0.18.0 [2022-01-12]
_What's new?_
* Add support for visualisations of your data with graphs, with easily composable data structures using nodes and edges. ([#2249](https://github.com/turbot/steampipe/issues/2249))
* Improved dashboard UI panel controls for quicker access to common tasks such as downloading panel data. ([#2663](https://github.com/turbot/steampipe/issues/2663))
* Add support for `with` blocks. ([#2772](https://github.com/turbot/steampipe/issues/2772))
* Add support for `param` runtime dependencies. ([#2910](https://github.com/turbot/steampipe/issues/2910))
* Add dashboard panel log to panel detail to get an understanding of the execution history of a panel. ([#2895](https://github.com/turbot/steampipe/issues/2895))
* Remove usage of prepared statements - instead execute sql directly.([#2789](https://github.com/turbot/steampipe/issues/2789))
* Modify the update checker to run asynchronously. ([#2770](https://github.com/turbot/steampipe/issues/2770))
* Update steampipe_reference introspection table to include references from `with` blocks. ([#2934](https://github.com/turbot/steampipe/issues/2934))
* Update arg validation to ignore extra named args but fail on extra positional args (currently fails if too many named args passed) ([#2783](https://github.com/turbot/steampipe/issues/2783))
* Update dashboard states to `initialized`, `blocked`, `running`, `complete`, `error`, `canceled`. ([#2939](https://github.com/turbot/steampipe/issues/2939))
* Update dashboard UI version mismatch logic to redirect to a version-enabled URL to get past localhost cached index.html. ([#2940](https://github.com/turbot/steampipe/issues/2940))
* Upgrades 'pgx' to v5. ([#2776](https://github.com/turbot/steampipe/issues/2776))
* Add a `--max-parallel` flag to `dashboard` command and set default to 10. ([#2754](https://github.com/turbot/steampipe/issues/2754))
* When parsing query args, ensure jsonb args are passed to query as string not map.([#2802](https://github.com/turbot/steampipe/issues/2802)) 
* Update Makefile to allow overriding build output directory path 

_Bug fixes_
* Fixes issue where interactive prompt was not showing timing data for 'json', 'csv' and 'line' outputs. ([#2699](https://github.com/turbot/steampipe/issues/2699))
* Fixes issue where value from '--separator' was not being used in CSV rendering. ([#544](https://github.com/turbot/steampipe/issues/544))
* Fixes issue where implicit services are not shutting down when the last instance of steampipe exits. ([#2833](https://github.com/turbot/steampipe/issues/2833))
* When editing dashboard files, after adding/fixing errors in the HCL the dashboard server will sometimes stall. ([#2952](https://github.com/turbot/steampipe/issues/2952))
* Dashboard select/combo inputs using integer `value` do not render options. ([#2972](https://github.com/turbot/steampipe/issues/2972))

_Deprecations_
* Hcl validation is now stricter. ([#2923](https://github.com/turbot/steampipe/issues/2923))
* Add deprecation warnings for deprecated hcl properties. ([#2973](https://github.com/turbot/steampipe/issues/2973))
* Remove `search_path` and `search_path_prefix` from `control` and `query` resources. ([#2963](https://github.com/turbot/steampipe/issues/2963))
* Exit codes have been updated. ([#2329](https://github.com/turbot/steampipe/issues/2395))
```
const (
	ExitCodeSuccessful                 = 0
	ExitCodeControlsAlarm              = 1   // check - no runtime errors, 1 or more control alarms, no control errors
	ExitCodeControlsError              = 2   // check - no runtime errors, 1 or more control errors
	ExitCodePluginLoadingError         = 11  // plugin - loading error
	ExitCodePluginListFailure          = 12  // plugin - listing failed
	ExitCodePluginNotFound             = 13  // plugin - not found
	ExitCodeSnapshotCreationFailed     = 21  // snapshot - creation failed
	ExitCodeSnapshotUploadFailed       = 22  // snapshot - upload failed
	ExitCodeServiceSetupFailure        = 31  // service - setup failed
	ExitCodeServiceStartupFailure      = 32  // service - start failed
	ExitCodeServiceStopFailure         = 33  // service - stop failed
	ExitCodeQueryExecutionFailed       = 41  // query - 1 or more queries failed - change in behavior(previously the exitCode used to be the number of queries that failed)
	ExitCodeLoginCloudConnectionFailed = 51  // login - connecting to cloud failed
	ExitCodeInitializationFailed       = 250 // common - initialization failed
	ExitCodeBindPortUnavailable        = 251 // common (service/dashboard) - port binding failed
	ExitCodeNoModFile                  = 252 // common - no mod file
	ExitCodeFileSystemAccessFailure    = 253 // common - file system access failed
	ExitCodeInsufficientOrWrongInputs  = 254 // common - runtime error (insufficient or wrong input)
	ExitCodeUnknownErrorPanic          = 255 // common - runtime error (unknown panic)
)
```
## v0.17.4 [2022-12-02]
_Bug fixes_
* Fixes issue where the `--separator` flag was not being used in the `csv` output/export for `steampipe check`. ([#544](https://github.com/turbot/steampipe/issues/544))

## v0.17.3 [2022-11-24]
_Bug fixes_
* Fix shared memory errors for high connection count - update postgres config to reverts `max_locks_per_transaction` to the pre v0.17.0 value of 2048. ([#2756](https://github.com/turbot/steampipe/issues/2756))

## v0.17.2 [2022-11-18]
_Bug fixes_
* Fix dashboard interpolated string expressions with adjacent expressions not separated by spaces not rendering the second expression ([#2752](https://github.com/turbot/steampipe/issues/2752))
* Ensure workspace and panel errors are shown in dashboard panels ([#2742](https://github.com/turbot/steampipe/issues/2742))
* Fix issue where control execution errors were not shown in CSV rendering. ([#2674](https://github.com/turbot/steampipe/issues/2674))
* Escape query arguments when resolving prepared statement execution SQL. ([#2676](https://github.com/turbot/steampipe/issues/2676))
* Fixes issue where a '--where' or '--tag' flag were not creating the introspection tables. ([#2670](https://github.com/turbot/steampipe/issues/2670))

## v0.17.1 [2022-11-10]
_Bug fixes_
* Fix query command `--export` flag raising an error that it cannot be used in interactive mode, even when not in interactive mode. ([#2707](https://github.com/turbot/steampipe/issues/2707))
* Fix RefreshConnections sometimes storing an unset plugin ModTime property in the connection state file. This leads to failure to refresh connections when plugin has been rebuilt or updated. ([#2721](https://github.com/turbot/steampipe/issues/2721))
* Fix dashboard text inputs being editable in snapshot mode. ([#2717](https://github.com/turbot/steampipe/issues/2717))
* Fix dashboard JSONB columns in CSV data downloads not serialising correctly. ([#2733](https://github.com/turbot/steampipe/issues/2733))
* Add dashboard error modal when users are running a different UI and CLI version ([#2728](https://github.com/turbot/steampipe/issues/2728))
* Fixes control dashboards not displaying progress. ([#2735](https://github.com/turbot/steampipe/issues/2735))

## v0.17.0 [2022-11-08]
_What's new?_
* Add support for `workspace profiles`, defined using HCL config and selected using `--workspace` arg. ([#2510](https://github.com/turbot/steampipe/issues/2510), [#2574](https://github.com/turbot/steampipe/issues/2574))
* Update CLI to upload snapshots to Steampipe cloud using `--share` and `--snapshot` options. ([#2367](https://github.com/turbot/steampipe/issues/2367))
* Add `steampipe login` command. ([#2583](https://github.com/turbot/steampipe/issues/2583))
* Update `dashboard` command to support passing a dashboard name as an argument. ([#2365](https://github.com/turbot/steampipe/issues/2365))
* Adds `list` sub command for `query`, `check` and `dashboard`. ([#2653](https://github.com/turbot/steampipe/issues/2653))
* Add `snapshot`/`sps` output and export format. ([#2473](https://github.com/turbot/steampipe/issues/2473))
* Add `--snapshot-title arg`. Ensure snapshots and exports are named consistently.([#2666](https://github.com/turbot/steampipe/issues/2666))
* Add `autocomplete` meta command and terminal option. ([#2560](https://github.com/turbot/steampipe/issues/2560), [#1692](https://github.com/turbot/steampipe/issues/1692))
* Add ability to save and open snapshots from the dashboard UI. ([#2577](https://github.com/turbot/steampipe/issues/2577))
* Add support for viewing control snapshots in the dashboard UI. ([#2688](https://github.com/turbot/steampipe/issues/2688))
* Add a configurable query timeout. ([#666](https://github.com/turbot/steampipe/issues/666), [#2593](https://github.com/turbot/steampipe/issues/2593)) 
* Update database code to use `pgx` interface so we can leverage the connection pool hook functions to pre-warm connections. ([#2422](https://github.com/turbot/steampipe/issues/2422))
* Rationalise and simplify postgres configuration. ([#2471](https://github.com/turbot/steampipe/issues/2471))
* Support executing any query-provider resources using the steampipe query command. ([#2558](https://github.com/turbot/steampipe/issues/2558))
* Improve help messages when a plugin is installed but the connection is not configured. ([#2319](https://github.com/turbot/steampipe/issues/2319))
* Add better help messages for mod plugin requirements not satisfied error. ([#2361](https://github.com/turbot/steampipe/issues/2361))
* Reduce the max frequency of connection config changed events to every 4 second. ([#2535](https://github.com/turbot/steampipe/issues/2535))
* Add `Variables` and `Inputs` to dashboard `ExecutionStarted` event. ([#2606](https://github.com/turbot/steampipe/issues/2606))
* Validate check output and export formats _before_ execution. ([#2619](https://github.com/turbot/steampipe/issues/2619)) 
* When starting a plugin process, pass a SecureConfig, to silence the `nil SecureConfig` error. ([#2567](https://github.com/turbot/steampipe/issues/2567))
* Optimise autocomplete by only loading completions on startup or when connection config changes, rather than every time a query is entered . ([#2561](https://github.com/turbot/steampipe/issues/2561))
* Remove explicit setting of open-file limit, now that Go 1.19 does it automatically. ([#2630](https://github.com/turbot/steampipe/issues/2630))

_Bug fixes_
* Update `GetPathKeys` to treat key columns with `AnyOf` require property with the same precedence as `Required`. ([#254](https://github.com/turbot/steampipe-postgres-fdw/issues/254))
* Remove blank lines in CSV and JSON query results ([#2333](https://github.com/turbot/steampipe/issues/2333), [#2340](https://github.com/turbot/steampipe/issues/2340))
* Fix UpdateConnectionConfigs call to pass the new connection for changed connections (currently the old connection is passed). ([#2349](https://github.com/turbot/steampipe/issues/2349))
* When passing empty array as variable, cast to correct type if possible. ([#2094](https://github.com/turbot/steampipe/issues/2094))
* Fixes issue where progress bars are not sorted for plugin update. ([#2501](https://github.com/turbot/steampipe/issues/2501))
* Fix intermittent dashboard shutdown stall. ([#2328](https://github.com/turbot/steampipe/issues/2328))
* Fix connection watching only adding first changed connection config to the payload of the UpdateConnectionConfigs call. ([#2395](https://github.com/turbot/steampipe/issues/2395))
* Fix the alignment of plugin update/install outputs. ([#2417](https://github.com/turbot/steampipe/issues/2417))
* Fix timeout running `service start --dashboard` with many mods installed - increase dashboard service startup timeout to 30s. ([#2434](https://github.com/turbot/steampipe/issues/2434))
* Ensure `dashboard` and `control` return exit status zero after successful run ([#2449](https://github.com/turbot/steampipe/issues/2449), [#2447](https://github.com/turbot/steampipe/issues/2447))
* Fixes issue where steampipe requests for firewall exceptions during installation. ([#2478](https://github.com/turbot/steampipe/issues/2478))
* Fix retrieval of default user workspace. ([#2499](https://github.com/turbot/steampipe/issues/2499))
* Fix plugin-manager panic when plugin startup times out. ([#2546](https://github.com/turbot/steampipe/issues/2546))
* Fix prompt failing to show when service installation runs in interactive mode. ([#2529](https://github.com/turbot/steampipe/issues/2529))
* Validate inputs when running single dashboard. Do not upload snapshot if dashboard was cancelled. ([#2551](https://github.com/turbot/steampipe/issues/2551))
* Fixes issue where the CLI would fail to connect to local service if there are credential files in `~/.postgresql`. ([#1417](https://github.com/turbot/steampipe/issues/1417))
* Fixes issue where 'Alt` keyboard combinations would error in WSL. ([#2549](https://github.com/turbot/steampipe/issues/2549))
* Fix unintuitive errors from steampipe plugin commands when a plugin (version) is missing. ([#2361](https://github.com/turbot/steampipe/issues/2361))
* Clean up error messaging when a bad template is put in the templates dir. ([#2670](https://github.com/turbot/steampipe/issues/2670))
* Fix crash when plugin list fails to connect to database.

_Deprecations_
* Deprecate `workspace-chdir`, replace with `mod-location`. ([#2511](https://github.com/turbot/steampipe/issues/2511))


## v0.16.4 [2022-09-26]
_Bug fixes_
* Fix `Plugin.GetSchema failed - no connection name passed and multiple connections loaded` error - update FDW to fix packaging issue affecting Arm Linux. ([#2464](https://github.com/turbot/steampipe/issues/2464))

## v0.16.3 [2022-09-17]
_Bug fixes_
* Fix dashboard UI benchmark controls rendering a control node per control result, rather than a control node with multiple results within it. ([#2440](https://github.com/turbot/steampipe/issues/2440))
* Fix `double` qual values not being passed to plugin. ([#243](https://github.com/turbot/steampipe-postgres-fdw/issues/243))

## v0.16.2 [2022-09-15]
_Bug fixes_
* Update FDW to not start scan until the first time IterateForeignScan is called. ([#237](https://github.com/turbot/steampipe-postgres-fdw/issues/237))
* Fix database initialisation failures due to invalid locale. ([#2368](https://github.com/turbot/steampipe/issues/2368))
* Use ellipsis char instead of 3 dots in plugin update/install when cutting off the plugin name. ([#2355](https://github.com/turbot/steampipe/issues/2355))
* Add help message for WSL1 installation failures. ([#2379](https://github.com/turbot/steampipe/issues/2379))
* Show query timing information even if query returns an error.([#2331](https://github.com/turbot/steampipe/issues/2331))
* Fix dashboard UI benchmarks with both child controls and benchmarks not rendering their controls. ([#2440](https://github.com/turbot/steampipe/issues/2440))

## v0.16.1 [2022-08-31]
_Bug fixes_
* Limit connection lifetime in the database connection pool. ([#2375](https://github.com/turbot/steampipe/issues/2375))
* Fix connection watching when multiple connection configs are changed - ensure _all_ configs are updated. ([#2395](https://github.com/turbot/steampipe/issues/2395))
* Reduce startup time when multiple mods are loaded - only create introspection tables if `STEAMPIPE_INTROSPECTION` environment variable is set. ([#2396](https://github.com/turbot/steampipe/issues/2396))

## v0.16.0 [2022-08-24]
_What's new?_
* Add support for plugin processes to handle multiple connections (rather than a process per connection), improving startup time and reducing memory usage.  ([#2262](https://github.com/turbot/steampipe/issues/2262))
* Limit the maximum memory used by the plugin query cache can using the environment variable STEAMPIPE_CACHE_MAX_SIZE_MB ([#2363](https://github.com/turbot/steampipe/issues/2363))
* Update base image for the steampipe docker container. ([#2233](https://github.com/turbot/steampipe/issues/2233))
* Improve help messages when a plugin is installed but the connection is not configured. ([#2319](https://github.com/turbot/steampipe/issues/2319))
* Only add a blank line between query results, not after the final result. ([#2333](https://github.com/turbot/steampipe/issues/2333), [#2340](https://github.com/turbot/steampipe/issues/2340))
* Timing terminal output now uses appropriate fidelity (secs, ms) for easier readability. ([#2246](https://github.com/turbot/steampipe/issues/2246))
* Disable FDW update message during plugin update. ([#2312](https://github.com/turbot/steampipe/issues/2312))
* Update dashboard `ExecutionComplete` event to include only variables referenced by the dashboard/benchmark being run. ([#2283](https://github.com/turbot/steampipe/issues/2283))
* Add support for single and multi-select combo inputs in dashboards, allowing for a combination of static/query-driven and custom options.
* Improve display of connection validation errors.
* Improve handling of dashboards with multiple inputs.
* Improve layout of dashboard error modal.

_Bug fixes_
* Fix interactive multi-line mode. ([#2260](https://github.com/turbot/steampipe/issues/2260))
* Fix intermittent failure for dashboard server shutting down when pressing ctrl+c. ([#2328](https://github.com/turbot/steampipe/issues/2328))
* Fix Steampipe terminating if query (or empty line) is entered before initialisation completes. ([#2300](https://github.com/turbot/steampipe/issues/2300))
* Fix pasting a query during cli initialization causing it to be duplicated on the screen. ([#1980](https://github.com/turbot/steampipe/issues/1980))
* Fix connecting to remote database using `--workspace-database`. ([#2324](https://github.com/turbot/steampipe/issues/2324))

## v0.15.4 [2022-07-14]

_Bug fixes_
* Fix dashboard UI not rendering for chart/flow/hierarchy/input when type is set to table. ([#2250](https://github.com/turbot/steampipe/issues/2250))
* Fix flow/hierarchy dashboard UI bug where id/to_id and id/from_id/to_id rows would not render the expected results. ([#2254](https://github.com/turbot/steampipe/issues/2254))
* Fix FDW build issue which causes load failure on Arm Docker images.  ([#219](https://github.com/turbot/steampipe-postgres-fdw/issues/219))

## v0.15.3 [2022-07-14]
_Bug fixes_
* Fix crash when inspecting tables in interactive mode. ([#2243](https://github.com/turbot/steampipe/issues/2243))

## v0.15.2 [2022-07-13]
_Bug fixes_
* Fix intermittent hang in interactive mode if timing is enabled.  ([#2237](https://github.com/turbot/steampipe/issues/2237))

## v0.15.1 [2022-07-07]
_Bug fixes_
* Fixes various EOF query errors. ([#192](https://github.com/turbot/steampipe-postgres-fdw/issues/192), [#201](https://github.com/turbot/steampipe-postgres-fdw/issues/201), [#207](https://github.com/turbot/steampipe-postgres-fdw/issues/207))
* Ensure DashboardChanged events are generated when child elements have a changed index within a container. ([#2228](https://github.com/turbot/steampipe/issues/2228))
* Fix incorrectly identified changed inputs in DashboardChanged events. ([#2221](https://github.com/turbot/steampipe/issues/2221))
* Fix dashboard UI crashing when socket connection reconnects. ([#2224](https://github.com/turbot/steampipe/issues/2224))
* Fix intermittent "concurrent map access" error when timing is enabled. ([#2231](https://github.com/turbot/steampipe/issues/2231))

## v0.15.0 [2022-06-23]
_What's new?_
* Add support for Open Telemetry. ([#1193](https://github.com/turbot/steampipe/issues/1193))
* Update `.timing` output to return additional query metadata such as the number of hydrate functions called andd the cache status. ([#2192](https://github.com/turbot/steampipe/issues/2192))
* Add `steampipe_command.scan_metadata` table to support returning additional data from `.timing` command.  ([#203](https://github.com/turbot/steampipe-postgres-fdw/issues/203))
* Update postgres config to enable auto-vacuum. ([#2083](https://github.com/turbot/steampipe/issues/2083))
* Add `--show-password` cli arg to reveal the db user password. Disables password visibility by default. ([#2033](https://github.com/turbot/steampipe/issues/2033)) 
* Update dashboard snapshot format, making control/benchmark output consistent with dashboards. ([#2154](https://github.com/turbot/steampipe/issues/2154)) 
* Support optional names for dashboard child blocks. ([#2161](https://github.com/turbot/steampipe/issues/2161))
* Improve the response to `steampipe plugin update all` to make it more helpful. ([#2125](https://github.com/turbot/steampipe/issues/2125))
* Add better help message when invalid locale settings caused db init failure. ([#1673](https://github.com/turbot/steampipe/issues/1673))
* Update json control output template to use Go templating, rather than just serialising the results. ([#2163](https://github.com/turbot/steampipe/issues/2163))

_Bug fixes_
* Add control severity in the check run CSV output. ([#2083](https://github.com/turbot/steampipe/issues/2083))
* Ensure prompt is shown after installing updated FDW. ([#2101](https://github.com/turbot/steampipe/issues/2101))
* Fix nil pointer error when empty array passed as variable value. ([#2094](https://github.com/turbot/steampipe/issues/2094))
* Fix interactive query failing with EOF error if the history.json is empty. ([#2151](https://github.com/turbot/steampipe/issues/2151))
* Update autocomplete description for `.output` to include `line` as an option. ([#2142](https://github.com/turbot/steampipe/issues/2142))
* Fix issue where check/templates were not getting updated even when the template file has been updated. ([#2180](https://github.com/turbot/steampipe/issues/2180))
* Fix `check all` so it does not runs controls/benchmarks from dependency mods. ([#2182](https://github.com/turbot/steampipe/issues/2182))

## v0.14.6 [2022-05-25]
_Bug fixes_
* Fix update check failing for large numbers of plugins, with little or no feedback on the error. ([#2118](https://github.com/turbot/steampipe/issues/2118))
* Fix database startup failure with `EOF` error on Mac M1 after updating FDW. ([#2116](https://github.com/turbot/steampipe/issues/2116))
* Fix intermittent `Unrecognized remote plugin message` error on Mac M1 after updating a plugin which has been locally built. Closes ([#2123](https://github.com/turbot/steampipe/issues/2123))

## v0.14.5 [2022-05-23]
_Bug fixes_
* Add support for setting dependent mod variable values using an spvars file or by setting the `Args` property in the mod `Require` block. ([#2076](https://github.com/turbot/steampipe/issues/2076), [#2077](https://github.com/turbot/steampipe/issues/2077))
* Add support for JSONB quals. ([#185](https://github.com/turbot/steampipe-postgres-fdw/issues/185))
* Fix pasting a query during cli initialization causing it to be duplicated on the screen. ([#1980](https://github.com/turbot/steampipe/issues/1980))
* Remove limit of 2 decodes - execute as many passes as needed (as long as the number of unresolved dependencies decreases). Fixes intermittent dependency error when loading steampipe-mod-ibm-insights. ([#2062](https://github.com/turbot/steampipe/issues/2062))
* Fix workspace lock file not being correctly migrated. ([#2069](https://github.com/turbot/steampipe/issues/2069))
* Fix intermittent panic error on plugin install. ([#2069](https://github.com/turbot/steampipe/issues/2069))
* Fix nil pointer error when an empty array passed as variable value. ([#2094](https://github.com/turbot/steampipe/issues/2094))
* When running `steampipe service start --dashboard`, ensure `--workspace-chdir` arg is respected. ([#2103](https://github.com/turbot/steampipe/issues/2103))


## v0.14.4 [2022-05-12]
_Bug fixes_
* Fix ctrl+c during dashboard execution causing a `panic: send on closed channel`. ([#2048](https://github.com/turbot/steampipe/issues/2048))
* Fix backward compatibility issues in config file migration which could cause the plugin `versions.json` to become corrupted. ([#2042](https://github.com/turbot/steampipe/issues/2042))
* Fix `backups` folder is being created even if no database backup is taken. ([#2049](https://github.com/turbot/steampipe/issues/2049))
* If updated db package with same Postgres version is detected, install binaries without doing a full db install. ([#2038](https://github.com/turbot/steampipe/issues/2038))
* Fix dashboard UI benchmark nodes collapsing during running. ([#2045](https://github.com/turbot/steampipe/issues/2045))

## v0.14.3 [2022-05-10]
_Bug fixes_
* Fix a regression in v0.14.2 that would prevent migration of public schema data during migration from v0.14.x versions.  ([#2034](https://github.com/turbot/steampipe/issues/2034))

## v0.14.2 [2022-05-10]
_Bug fixes_
* When initialising the database, check whether the ImageRef of the currently installed database is correct and if not, reinstall. This provides a mechanism to force a db package update even if the Postgres version has not changed. ([#2026](https://github.com/turbot/steampipe/issues/2026))
* Ensure `Digest` payload field is not empty when calling VersionCheck endpoint. This is to handle a potential config migration bug which can result in empty `image_digest` fields in the plugin versions state file. ([#2030](https://github.com/turbot/steampipe/issues/2030))
* Fix prepared statement creation failure when installing a fresh db from a mod folder. ([#2028](https://github.com/turbot/steampipe/issues/2028))
* Limit the number of database backups as part of the daily cleanup. ([#2012](https://github.com/turbot/steampipe/issues/2012))

## v0.14.1 [2022-05-09]
_Bug fixes_
* Check if a previous version of Steampipe has a service running, and fail gracefully if so.
  If we fail to detect as service, but find a postgres process running in the install dir, kill it before migrating data. ([#2022](https://github.com/turbot/steampipe/issues/2022))

## v0.14.0 [2022-05-09]
_What's new?_
* Support real-time running and viewing of benchmarks in the dashboard UI with drill-down through benchmarks and controls to individual resource results. ([#1760](https://github.com/turbot/steampipe/issues/1760))
* Update database version to Postgresql 14. ([#43](https://github.com/turbot/steampipe/issues/43))
* Add native support for Arm architecture machines. ([#253](https://github.com/turbot/steampipe/issues/253))
* Update Go to 1.18. ([#1783](https://github.com/turbot/steampipe/issues/1783))
* Migrate all json config files to use snake case property names. ([#1730](https://github.com/turbot/steampipe/issues/1730))
* Add `input` flag to disable interactive prompting for variables. ([#1839](https://github.com/turbot/steampipe/issues/1839))
* Add `variable list` command. ([#1868](https://github.com/turbot/steampipe/issues/1868))
* Allow dependent mods to have the same variable name as the parent mod. ([#1922](https://github.com/turbot/steampipe/issues/1922))
* Update Dockerfile for postgres 14, and to disable telemetry. ([#1941](https://github.com/turbot/steampipe/issues/1941))
* Update the output and performance of plugin operations. ([#1780](https://github.com/turbot/steampipe/issues/1780), [#1778](https://github.com/turbot/steampipe/issues/1778), [#1777](https://github.com/turbot/steampipe/issues/1777), [#1776](https://github.com/turbot/steampipe/issues/1776)) 
* Rename folder .steampipe/report/assets to .steampipe/dashboard/assets. ([#1751](https://github.com/turbot/steampipe/issues/1751))
* Add `Alias` property to the dependencies listed in .mod.cache.json. ([#1731](https://github.com/turbot/steampipe/issues/1731))

_Bug fixes_
* Fix issue preventing dashboard UI from displaying in Safari ([#1984](https://github.com/turbot/steampipe/issues/1984))
* Fix intermittent "relation not found errors", when running dashboards. ([#1919](https://github.com/turbot/steampipe/issues/1919))
* Update 'check' and 'dashboard' command to NOT fail if any connection fails to load. ([#1885](https://github.com/turbot/steampipe/issues/1885))
* Update mod parsing to pass variable values to dependent mods. ([#1694](https://github.com/turbot/steampipe/issues/1694))
* Update control running to retry acquireSession in case of error, and report error in case of failure. ([#1951](https://github.com/turbot/steampipe/issues/1951))
* Fix required Steampipe version in mod.sp not being respected when running query command. ([#1734](https://github.com/turbot/steampipe/issues/1734))
* Fix dashboard cancellation is stalling when the dashboard has no children. ([#1837](https://github.com/turbot/steampipe/issues/1837))
* Fix interactive query Initialisation hang when no plugins are installed. ([#1860](https://github.com/turbot/steampipe/issues/1860))
* Escape quotes in all postgres object names. ([#1893](https://github.com/turbot/steampipe/issues/1893))
* Fixes issue where plugin install crashes for non-existent plugins. ([#1896](https://github.com/turbot/steampipe/issues/1896))
* Fix execution of dashboards causing a hang after a change or recovering from workspace error. ([#1907](https://github.com/turbot/steampipe/issues/1907))
* Fix JSON data with \u0000 errors in Postgres with "unsupported Unicode escape sequence". ([#118](https://github.com/turbot/steampipe-postgres-fdw/issues/118))
* Update dashboards to handle ExecutionError events. ([#1997](https://github.com/turbot/steampipe/issues/1997))
* Fixes issue where `service stop` command outputs "service stopped" even if no services were actually running. ([#1456](https://github.com/turbot/steampipe/issues/1456))

## v0.13.6 [2022-04-14]
_Bug fixes_
* Update dashboard UI to use wss when the location protocol is https. ([#1717](https://github.com/turbot/steampipe/issues/1717))
* Fix interactive query initialisation hang when no plugins are installed. ([#1860](https://github.com/turbot/steampipe/issues/1860))
* Fixes issue where `steampipe query` was always using a default port. ([#1753](https://github.com/turbot/steampipe/issues/1753))

## v0.13.5 [2022-04-01]
_Bug fixes_
* Ensure the search path is escaped. ([#1770](https://github.com/turbot/steampipe/issues/1770))

## v0.13.4 [2022-03-31]
_What's new?_
* Add `ShortName` property to the dependencies listed in .mod.cache.json. ([#1731](https://github.com/turbot/steampipe/issues/1731))

_Bug fixes_
* Fix setting search path after connection config changed event. ([#1700](https://github.com/turbot/steampipe/issues/1700))
* Fixes issue where tags and dimensions are not sorted in output of `check` command. ([#1715](https://github.com/turbot/steampipe/issues/1715))
* Fix required Steampipe version in mod.sp not being validated when running `query` command. ([#1734](https://github.com/turbot/steampipe/issues/1734))

## v0.13.3 [2022-03-21]
_Bug fixes_
* Fix issue where dashboard starts up even if there are initialization errors (for example unmet dependencies). ([#1711](https://github.com/turbot/steampipe/issues/1711))

## v0.13.2 [2022-03-18]
_Bug fixes_
* Fix dashboard shutdown sometimes stalling. ([#1708](https://github.com/turbot/steampipe/issues/1708))

## v0.13.1 [2022-03-17]
_What's new?_
* Improve recording of browser history in dashboard UI. ([#1633](https://github.com/turbot/steampipe/issues/1633))
* Improve template rendering performance in dashboard UI. ([#1646](https://github.com/turbot/steampipe/issues/1646))
* Add linking support to cards in dashboard UI.  ([#1651](https://github.com/turbot/steampipe/issues/1651))
* Add support for `--search-path`, `--search-path-prefix`, `--var` and `--var-file` flags to `dashboard` command. ([#1674](https://github.com/turbot/steampipe/issues/1674))
* Add ability to define static card label and value in HCL. ([#1695](https://github.com/turbot/steampipe/issues/1695))
* Add feedback during workspace load in `dashboard` command. ([#1567](https://github.com/turbot/steampipe/issues/1567))

_Bug fixes_
* Fix excessive memory usage intialising a high number of connections. ([#1656](https://github.com/turbot/steampipe/issues/1656))
* Fix issue where service was not shut down if command is cancelled during initialisation. ([#1288](https://github.com/turbot/steampipe/issues/1288))
* Fix issue where installing a plugin from any `stream` other than `latest` did not install the default `config` file. ([#1660](https://github.com/turbot/steampipe/issues/1660))
* Fix query argument resolution not working correctly when some args are provided by HCL and some from runtime args. ([#1661](https://github.com/turbot/steampipe/issues/1661))
* Fix issue where legacy `requires` property was not evaluating in mods. ([#1686](https://github.com/turbot/steampipe/issues/1686))

## v0.13.0 [2022-03-10]
_What's new?_
* Add `steampipe dashboard` command ([#1364](https://github.com/turbot/steampipe/issues/1364))
* Add `--dashboard` option to `steampipe service` command.  ([#1472](https://github.com/turbot/steampipe/issues/1472))
* Add support for `ltree` columns. ([#157](https://github.com/turbot/steampipe-postgres-fdw/issues/157))
* Add support for `inet` columns. ([#156](https://github.com/turbot/steampipe-postgres-fdw/issues/156))
* Add support for finding the mod definition by searching up the working directory tree. ([#1533](https://github.com/turbot/steampipe/issues/1533))
* Update OCI download to use a tmp folder underneath the destination folder. ([#1545](https://github.com/turbot/steampipe/issues/1545))
* Disable update checks running for plugin update command. ([#1470](https://github.com/turbot/steampipe/issues/1470))

_Bug fixes_
* Fix connection file watching. ([#1469](https://github.com/turbot/steampipe/issues/1469))
* Fix `.inspect` command for steampipe cloud connections. ([#1497](https://github.com/turbot/steampipe/issues/1497))
* Fix plugin validation error sometimes causing Steampipe to crash. ([#1387](https://github.com/turbot/steampipe/issues/1387), [#146](https://github.com/turbot/steampipe-postgres-fdw/issues/146))
* Fix plugin validation errors not being displayed as warnings on startup. ([#1413](https://github.com/turbot/steampipe/issues/1413))
* Fix workspace event handler causing freeze during initialisation. ([#1428](https://github.com/turbot/steampipe/issues/1428))
* Fix duplicate resources not being reported during mod load. ([#1477](https://github.com/turbot/steampipe/issues/1477))
* Fix interactive query cancellation only working once.([#1625](https://github.com/turbot/steampipe/issues/1625))
* Fix failure to detect duplicate pseudo resources. ([#1478](https://github.com/turbot/steampipe/issues/1478))
* Fix refreshing an aggregate connection causing a plugin crash. ([#1537](https://github.com/turbot/steampipe/issues/1537))
* Ensure SetConnectionConfig is only called once. ([#1368](https://github.com/turbot/steampipe/issues/1368))
* Fix 'is nil' qual causing a plugin crash. ([#154](https://github.com/turbot/steampipe-postgres-fdw/issues/154))
* Update plugin manager to remove plugin from map if startup fails. Prevents timeout when retrying to start a failed plugin. ([#1631](https://github.com/turbot/steampipe/issues/1631))
* Fix issue where plugin-manager becomes unstable if plugins crash. ([#1453](https://github.com/turbot/steampipe/issues/1453))

## v0.12.2 [2022-01-27]
_Bug fixes_
* Fix occasional `Unrecognized remote plugin message` errors on startup when running update checks. ([#1354](https://github.com/turbot/steampipe/issues/1354))

## v0.12.1 [2022-01-22]
_Bug fixes_
* When running queries with `csv` output, "loading results..." remains on screen after displaying results. ([#1340](https://github.com/turbot/steampipe/issues/1340))

## v0.12.0 [2022-01-20]
_What's new?_
* Update `check` to support template based export and output formats. ([#1289](https://github.com/turbot/steampipe/issues/1289))
* Add new check output format: `asff` (AWS Security Finding Format). ([#1305](https://github.com/turbot/steampipe/issues/1305))
* Add new check output format: `nunit3`. ([#1196](https://github.com/turbot/steampipe/issues/1196))

_Bug fixes_
* Fixes issue where plugins, FDW and Postgres were logging using a different timestamp formats. Now all timestamps use `UTC` ([#927](https://github.com/turbot/steampipe/issues/927))

## v0.11.2 [2022-01-10]
_Bug fixes_
* Fix issue where `steampipe check` table output only displays the summary. ([#1300](https://github.com/turbot/steampipe/issues/1300))

## v0.11.1 [2022-01-06]
_Bug fixes_
* Plugin instantiation failures should be reported as warnings not errors. ([#1283](https://github.com/turbot/steampipe/issues/1283))
* Fix issue where database name is not printed in output of `steampipe service start`. ([#1270](https://github.com/turbot/steampipe/issues/1270))
* Fix issue where service is not shutdown if interrupted while interactive prompt is initialising. ([#1004](https://github.com/turbot/steampipe/issues/1004))
* Add support for installer to detect running service when upgrading. ([#1269](https://github.com/turbot/steampipe/issues/1269))

## v0.11.0 [2021-12-21]
_What's new?_
* Add support for mod management commands: `mod install`, `mod update`, `mod uninstall`, `mod list`, `mod init`. ([#442](https://github.com/turbot/steampipe/issues/442), [#443](https://github.com/turbot/steampipe/issues/443))
* Startup optimizations.   
  * When retrieving plugin schema, identify the minimum set of schemas we need to fetch - to allow for multiple connections with the same schema. ([#1183](https://github.com/turbot/steampipe/issues/1183))
  * Avoid retrieving schema from database for check and non-interactive query execution. 
  * Update plugin manager to instantiate plugins in parallel.
  * Only create prepared statements if the query has parameters.  ([#1231](https://github.com/turbot/steampipe/issues/1231))
  * Update Postgres driver to `pgx`. (This removes the need to query the database for the db connection Pid every time we execute a query.)  ([#1179](https://github.com/turbot/steampipe/issues/1179))
  * Update connection management to use file modified time instead of filehash to detect connection changes. ([#1186](https://github.com/turbot/steampipe/issues/1186))
* Show query timing at the end of the query results. ([#1177](https://github.com/turbot/steampipe/issues/1177))
* Update workspace-database argument to handle connection strings starting with both `postgres` and `postgresql`. ([#1199](https://github.com/turbot/steampipe/issues/1199))
* Enables the `tablefunc` extension for the Steampipe database. ([#1154](https://github.com/turbot/steampipe/issues/1154))
* Improve plugin uninstall output when connections remain.  ([#1158](https://github.com/turbot/steampipe/issues/1158))
* Disable progress when running in a non-tty environment. ([#1210](https://github.com/turbot/steampipe/issues/1210))
* Bump Go to 1.17
* Add support for protoc-gen-go-grpc 1.1.0_2

_Changed Behaviour_
* Only load pseudo-resources if there is a modfile in the workspace folder. (Note - a modfile can be created by running `steampipe mod init`). ([#1238](https://github.com/turbot/steampipe/issues/1238))

_Bug fixes_
* Update database planning code give required key columns a lower cost than than optional key columns. Fixes some complex queries with `in` clauses. ([#116](https://github.com/turbot/steampipe-postgres-fdw/issues/116), [#117](https://github.com/turbot/steampipe-postgres-fdw/issues/117), [#124](https://github.com/turbot/steampipe-postgres-fdw/issues/124))
* Fix issue where `local` plugins are not evaluated as `local` as given in docs. ([#1176](https://github.com/turbot/steampipe/issues/1176))
* Fix nil reference exception during refresh connections when using dynamic plugins. ([#1223](https://github.com/turbot/steampipe/issues/1223))
* Fix issue where running service had to be stopped to install in a new install-dir. ([#1216](https://github.com/turbot/steampipe/issues/1216))
* Fix warning not being shown when running 'steampipe check'. ([#1229](https://github.com/turbot/steampipe/issues/1229))

## v0.10.0 [2021-11-24]
_What's new?_
* Add support for parallel control execution. ([#1001](https://github.com/turbot/steampipe/issues/1001))
  * Only spawn a single plugin per steampipe connection, no matter how many db connections use it. 
  * Share a single query result cache between multiple database connections. 
* Add support for connecting to a remote database, including a Steampipe Cloud workspace database.  ([#1175](https://github.com/turbot/steampipe/issues/1175))
* When cli displays error messages from plugins, they are now be prefixed with plugin name. ([#1071](https://github.com/turbot/steampipe/issues/1071))
* Do not show plugin error messages in JSON/CSV output. ([#1110](https://github.com/turbot/steampipe/issues/1110))
* Provider more responsive feedback for control runs. ([#1101](https://github.com/turbot/steampipe/issues/1101))
* Create prepared statements one by one to allow accurate error reporting and reduce memory burden. ([#1148](https://github.com/turbot/steampipe/issues/1148))
* Improve display of asyncronous error in interactive prompt. ([#1085](https://github.com/turbot/steampipe/issues/1085))
* Deprecate `workspace` argument, replace with `workspace-chdir`

_Bug fixes_
* Table names with special characters are now escaped correctly in auto-complete and `.inspect`. ([#1109](https://github.com/turbot/steampipe/issues/1109))
* Fix reflection error when loading a workspace from a hidden folder. ([#1157](https://github.com/turbot/steampipe/issues/1157))
* Fix intermittent crash when using boolean quals on jsonb columns. ([#122](https://github.com/turbot/steampipe-postgres-fdw/issues/122))

## v0.9.1 [2021-11-11]
_Bug fixes_
* Escape schema names when dropping connection schema. ([#1074](https://github.com/turbot/steampipe/issues/1074))
* Add support for quoted arguments with whitespace in query meta-commands (e.g. `.inspect`). ([#1067](https://github.com/turbot/steampipe/issues/1067))
* Fix issue where Postgres usernames weren't getting escaped properly when setting search path. ([#1094](https://github.com/turbot/steampipe/issues/1094)).
* Add support to fall back to `more` (if available) where `less` is not available in the environment. ([#1072](https://github.com/turbot/steampipe/issues/1072))
* Non-turbot plugin installs now show link to documentation. ([#1075](https://github.com/turbot/steampipe/issues/1075))
* Constrain check table-output rendering to a minimum width to avoid rendering crashes. ([#1062](https://github.com/turbot/steampipe/issues/1062))
* `steampipe check --dry-run` should not display control summary. ([#1053](https://github.com/turbot/steampipe/issues/1053))

## v0.9.0 [2021-10-24]
_What's new?_
* Update `check` command to support `markdown` and `HTML` output. ([#480](https://github.com/turbot/steampipe/issues/480), [#1011](https://github.com/turbot/steampipe/issues/1011))
* Add support for plugins with dynamic schema - reload plugin schema on startup. ([#1012](https://github.com/turbot/steampipe/issues/1012))
* Add `steampipe_reference` introspection table. ([#972](https://github.com/turbot/steampipe/issues/972))
* Add `steampipe_variable` reflection table. ([#859](https://github.com/turbot/steampipe/issues/859))
* Add `check` summary in `table` output. ([#710](https://github.com/turbot/steampipe/issues/710))
* Update DateTime and Timestamp columns to use "timestamp with time zone", not "timestamp". ([#94](https://github.com/turbot/steampipe-postgres-fdw/issues/94))
* Add support for setting a custom database name when installing. ([#936](https://github.com/turbot/steampipe/issues/936))
* Support JSON and YAML connection config. ([#969](https://github.com/turbot/steampipe/issues/969))
* Allow plugin uninstall even if there are active connections. ([#852](https://github.com/turbot/steampipe/issues/852))
* Control results are now ordered by status.  ([465](https://github.com/turbot/steampipe/issues/465))
* Add support for SSL certificate validation and rotation. ([#1020](https://github.com/turbot/steampipe/issues/1020))
* Remove deprecated flags `--db-listen` and `--db-port` from service start. ([#582](https://github.com/turbot/steampipe/issues/582))

_Bug fixes_
* Plugin commands now exit with a non-zero code on error. ([#980](https://github.com/turbot/steampipe/issues/980))
* Fix for incorrect message from service status when service is not running. ([#975](https://github.com/turbot/steampipe/issues/975))
* Update introspection tables to ensure naming consistency - fix mods and pseudo resources to remove type prefix. ([#959](https://github.com/turbot/steampipe/issues/959))
* Fix for plugin list failing with 'invalid memory address'. ([#984](https://github.com/turbot/steampipe/issues/984))


## v0.8.5 [2021-10-07]
_Bug fixes_
* Fix handling of null unicode chars in JSON fields. ([#102](https://github.com/turbot/steampipe-postgres-fdw/issues/102))
* Fix issue where queries with a`limit` clause not always listing all results. Only pass the limit to the plugin if all quals are supported by plugin `key columns`. [#103](https://github.com/turbot/steampipe-postgres-fdw/issues/103))

## v0.8.4 [2021-09-29]
_Bug fixes_
* Update client error handling to only refresh session data for a 'context deadline exceeded' error. This avoids recursion in the error handling. ([#970](https://github.com/turbot/steampipe/issues/970))

## v0.8.3 [2021-09-28]

_What's new?_
* Update `service start` command to support `database-password` arg and `STEAMPIPE_DATABASE_PASSWORD` environment variable, to allow a custom password to be used when running in service mode. ([#725](https://github.com/turbot/steampipe/issues/725))
* Small updates to output of `steampipe service` commands. ([#812](https://github.com/turbot/steampipe/issues/812))
* Add support for piping `stdout` and `stderr` from `service start` to the `TRACE log`.  ([#810](https://github.com/turbot/steampipe/issues/810))

_Bug fixes_
* Update Docker image to remove password file. ([#957](https://github.com/turbot/steampipe/issues/957))
* Fix filewatching to ensure prepared statements are correctly created and updated to reflect SQL file changes. ([#901](https://github.com/turbot/steampipe/issues/901))
* Ensure session data is restored after a SQL client error. Reset SQL client after a failure to create a transaction. ([#939](https://github.com/turbot/steampipe/issues/939))
* Fix service lifecycle management issues when state file is deleted while service is running. ([#872](https://github.com/turbot/steampipe/issues/872))
* Fix issue where `service stop` shuts down service even if non-Steampipe clients are connected. ([#887](https://github.com/turbot/steampipe/issues/887))
* Fix connection config not being passed when instantiating plugins to retrieve their schema. This resulted in descriptions not being shown for dynamic tables dynamic tables. ([#932](https://github.com/turbot/steampipe/issues/932))
* Fix issue where `install.sh` fails for IPv6 enabled system. ([#861](https://github.com/turbot/steampipe/issues/861))

## v0.8.2 [2021-09-14]
_Bug fixes_
* Fix nil pointer error when running a fully qualified query (i.e. including mod name). ([#902](https://github.com/turbot/steampipe/issues/902))

## v0.8.1 [2021-09-12]
_Bug fixes_
* Disable database log polling, which was causing high CPU usage. 
* Fix null reference exception for certain `is null` queries. ([#97](https://github.com/turbot/steampipe-postgres-fdw/issues/97)) 
* Add support for CIDROID type when converting Postgres datums to qual values. ([#54](https://github.com/turbot/steampipe-postgres-fdw/issues/54))
* Fix autocomplete casing for .cache metacommands. ([#875](https://github.com/turbot/steampipe/issues/875))

## v0.8.0 [2021-09-09]
_What's new?_
* Add HCL support for variables. ([#754](https://github.com/turbot/steampipe/issues/754))
* Add HCL support for passing parameters to queries. ([#802](https://github.com/turbot/steampipe/issues/802))
* Add `completion` command providing completion support for bash, zshell and fish. ([#481](https://github.com/turbot/steampipe/issues/481))
* Add `.cache` metacommand to control the FDW cache from the interactive prompt. ([#688](https://github.com/turbot/steampipe/issues/688))
* Remove hardcoded Postgres runtime flags by adding defaults to postgresql.conf ([#767](https://github.com/turbot/steampipe/issues/767))
* Add support for syntax highlighting in interactive prompt. ([#64](https://github.com/turbot/steampipe/issues/64))
* Update interactive prompt to use adaptive suggestion window instead of giving `console window is too small` error. ([#712](https://github.com/turbot/steampipe/issues/712))
* Log Postgres output if database initialisation fails. ([#800](https://github.com/turbot/steampipe/issues/800))
* Various minor UI tweaks. ([#786](https://github.com/turbot/steampipe/issues/786))

_Bug fixes_
* Fix issue where the `>` prompt disappears when messages are shown from file watcher or asyncronous initialisation. ([#713](https://github.com/turbot/steampipe/issues/713))
* Fix errors during async interactive startup leaving the prompt in a bad state. ([#728](https://github.com/turbot/steampipe/issues/728))
* Fix for delay in `loading results` spinner showing, caused by asyncronous initialisation. ([#671](https://github.com/turbot/steampipe/issues/671))
* Fix for missing `control_description`, `control_title` in `csv` output of `check` command. ([#739](https://github.com/turbot/steampipe/issues/739))
* Fix for `0` exit code even if `service start` fails. ([#762](https://github.com/turbot/steampipe/issues/762))
* Fix issue where configs referring to unavailable plugin will display incorrect error message. ([#796](https://github.com/turbot/steampipe/issues/796))
* Mod parsing now raises an error if duplicate locals are found. ([#846](https://github.com/turbot/steampipe/issues/846))
* Fix JSON data with '\u0000' resulting in Postgres error "unsupported Unicode escape sequence". ([#93](https://github.com/turbot/steampipe-postgres-fdw/issues/93))

## v0.7.3 [2021-08-18]
_Bug fixes_
* Retry a control run if the plugin crashes. ([#757](https://github.com/turbot/steampipe/issues/757))
* Restart a plugin if it exits unexpectedly. ([#89](https://github.com/turbot/steampipe-postgres-fdw/issues/89))

## v0.7.2 [2021-08-06]
_Bug fixes_
* Fix issue where interactive prompt hangs with a `;` input. ([#700](https://github.com/turbot/steampipe/issues/700))
* Fix cancellation not working when database client becomes unresponsive. ([#733](https://github.com/turbot/steampipe/issues/733))
* Prevent update checks from getting triggered for `service stop`. ([#745](https://github.com/turbot/steampipe/issues/745))
* Add `initializing` spinner while waiting for asynchronous initialization to finish. ([#671](https://github.com/turbot/steampipe/issues/671))
* Prevent `interactive prompt` from disappearing after asynchronous messages are shown. ([#713](https://github.com/turbot/steampipe/issues/713))

## v0.7.1 [2021-07-29]
_What's new?_
* Add `open_graph` property to `steampipe_mod` reflection table. ([#692](https://github.com/turbot/steampipe/issues/692))
  
_Bug fixes_
* When an aggregator connection is evaluating a wildcard, only include connections with compatible plugin type. ([#687](https://github.com/turbot/steampipe/issues/687))
* Fix search path not being honored by `steampipe check`. ([#708](https://github.com/turbot/steampipe/issues/708))
* Fix interactive console becoming unresponsive after ";" query. ([#700](https://github.com/turbot/steampipe/issues/700))
* Fix `nil pointer exception` in `steampipe plugin`. ([#678](https://github.com/turbot/steampipe/issues/678))

## v0.7.0 [2021-07-22]
_What's new?_
* Add support for aggregator connections. ([#610](https://github.com/turbot/steampipe/issues/610)) 
* Service management improvements: 
  * Remove locking from service code to allow multiple `query` and `check` sessions in parallel without requiring a service start.([#579](https://github.com/turbot/steampipe/issues/579))
  * Update service start to 'claim' a service started by query or check session, instead of failing. ([#580](https://github.com/turbot/steampipe/issues/580))
  * Update `service status` - add `--all` flag to list status for all running services.([#580](https://github.com/turbot/steampipe/issues/580))
  * Update `service start` to add `--foreground` flag. ([#535](https://github.com/turbot/steampipe/issues/535))
* Improvements for Docker:
  * Run `initdb` if database is installed but `data directory` is empty. ([#575](https://github.com/turbot/steampipe/issues/575))
  * Split `versions.json` into 2 files, one in the plugins dir, one in the database dir. ([#576](https://github.com/turbot/steampipe/issues/576))
  * Update plugin install to put temp files underneath the plugin directory. ([#600](https://github.com/turbot/steampipe/issues/600))
  * Steampipe service startup now validates that the `data-dir` is writable. ([#659](https://github.com/turbot/steampipe/issues/659))
* Optimise interactive startup by initializing asynchronously. ([#627](https://github.com/turbot/steampipe/issues/627))
* Optimise query caching - construct key based on the columns returned by the plugin, not the columns requested.([#82](https://github.com/turbot/steampipe-postgres-fdw/issues/82))
* Update Steampipe service to support SSL. ([#602](https://github.com/turbot/steampipe/issues/602)) 
* Show timer result before query output, so it is visible even if results require paging. ([#655](https://github.com/turbot/steampipe/issues/655))
* Increase length of history file to 500 entries. ([#664](https://github.com/turbot/steampipe/issues/664))

_Bug fixes_
* Do not disable pager when errors are displayed in interactive mode. ([#606](https://github.com/turbot/steampipe/issues/606))
* Fixes issue where `STEAMPIPE_INSTALL_DIR` was not being respected. ([#613](https://github.com/turbot/steampipe/issues/613))
* Fix multiple ctrl+C presses causing a crash on control runs. ([#630](https://github.com/turbot/steampipe/issues/630))
* Ensure multiline control errors are rendered in full ([#672](https://github.com/turbot/steampipe/issues/672))
* Fix crash when benchmark has duplicate children. Instead, raise a validaiton failure. ([#667](https://github.com/turbot/steampipe/issues/667))
* Fixes issue where `service stop` does not work on `Linux` systems. ([#653](https://github.com/turbot/steampipe/issues/653))
* Plugin schema validation errors should be displayed as warning, and not cause Steampipe to exit. ([#644](https://github.com/turbot/steampipe/issues/644))

## v0.6.2 [2021-07-08]
_Bug fixes_
* Revert prototype code inadvertently included in 0.6.1 

## v0.6.1 [2021-07-08]
_What's new?_
* Support executing control queries using the query command. ([#470](https://github.com/turbot/steampipe/issues/470))
* Update steampipe-plugin-sdk reference version to support ProtocolVersion `20210701`

_Bug fixes_
* Fix issue where `dimension` values were not rendered in generated CSV for `check`. ([#587](https://github.com/turbot/steampipe/issues/587))
* Fix Linux Installer script showing verification error for Amazon Linux. ([#479](https://github.com/turbot/steampipe/issues/438))
* Fix issue where using `--timing` with `check` was not showing duration. ([#571](https://github.com/turbot/steampipe/issues/571))
* Fix problem where milliseconds of timestamps were not being displayed ([#76](https://github.com/turbot/steampipe-postgres-fdw/issues/76))
* Fix  freezing issues with 'limit' and cancellation. ([#74](https://github.com/turbot/steampipe-postgres-fdw/issues/74))
* Fix incorrect caching of 'get' query results for plugins build with sdk >= 0.3.0. ([#60](https://github.com/turbot/steampipe-postgres-fdw/issues/60))
  
## v0.6.0 [2021-06-17]
_What's new?_
* Add `csv` output format to `check` command. ([#479](https://github.com/turbot/steampipe/issues/479))
* Add `--export` flag to `check` command. ([#511](https://github.com/turbot/steampipe/issues/511))
* Add `--dry-run` flag to `check` command to show which controls would be run. ([#468](https://github.com/turbot/steampipe/issues/468))
* Add `--tag` and `--where` arguments to `check` command to provide filtering of the controls which are run. ([#539](https://github.com/turbot/steampipe/issues/539))
* Update `service status` to make messaging more helpful when the service is running for a query session. ([#531](https://github.com/turbot/steampipe/issues/531))
* Update `query` to add support for reading from `STDIN`. ([#499](https://github.com/turbot/steampipe/issues/499))
* Validate that plugin versions required by the workspace mod are installed. ([#557](https://github.com/turbot/steampipe/issues/557))

_Bug fixes_
* Update `check` exit code to be the number of alerts. ([#498](https://github.com/turbot/steampipe/issues/498))
* Update check output formatting is now consistent when there is both a plugin and steampipe update.  ([#423](https://github.com/turbot/steampipe/issues/423))
* Fix failure to load SQL files from workspace folder if they include `$$` escape characters. ([#554](https://github.com/turbot/steampipe/issues/554))

## v0.5.3 [2021-06-14]
_Bug fixes_
* Fixes Steampipe failing to run when too many benchmarks use the same controls. ([#528](https://github.com/turbot/steampipe/issues/528))

## v0.5.2 [2021-06-10]
_Bug fixes_
* Ensure consistent ordering of query result cache key when more than one qual is used. ([#53](https://github.com/turbot/steampipe-postgres-fdw/issues/53))
* Fixes `check` command `json` output. ([#525](https://github.com/turbot/steampipe/issues/525))

## v0.5.1 [2021-05-27]
_What's new?_
* Update the `check` output to show the tree structure of the benchmarks and controls. ([#500](https://github.com/turbot/steampipe/issues/500))

_Bug fixes_
* Fix issue where interactive prompt sometimes hangs on cancellation. ([#507](https://github.com/turbot/steampipe/issues/507))
* Fix stack overflow error when allocating colors for large number of dimension property values. ([#509](https://github.com/turbot/steampipe/issues/509))
* Fix query result cache key being built incorrectly when more than one qual is used. ([#453](https://github.com/turbot/steampipe-postgres-fdw/issues/53))

## v0.5.0 [2021-05-20]
_What's new?_
* New `check` command, to run controls and benchmarks. ([#410](https://github.com/turbot/steampipe/issues/410), [#413](https://github.com/turbot/steampipe/issues/413))
* Add resource reflection tables `steampipe_mod`, `steampipe_query`, `steampipe_control` and `steampipe_benchmark`.  ([#406](https://github.com/turbot/steampipe/issues/406))
* Parsing of variable references, functions and locals. ([#405](https://github.com/turbot/steampipe/issues/405))
* Support for cancellation of queries and control runs.  ([#475](https://github.com/turbot/steampipe/issues/475))
  
## v0.4.3 [2021-05-13]

_Bug fixes_
* Fix cache check code incorrectly identifying a cache hit after a count(*) query.  ([#44](https://github.com/turbot/steampipe-postgres-fdw/issues/44))
* Fix spinner displaying multiple newlines if spinner text is wider than the terminal. ([#450](https://github.com/turbot/steampipe/issues/450))

## v0.4.2 [2021-05-06]

_Bug fixes_
* Make `.inspect` column headers lowercase. ([#439](https://github.com/turbot/steampipe/issues/439))
* Fix edge case where update notification may be displayed once when running in query `batch` mode, instead if being suppressed. This occurred the very first time an update check was performed. ([#428](https://github.com/turbot/steampipe/issues/428))
* When checking for SDK compatibility of loaded plugins, use the protocol version, not the SDK version. ([#453](https://github.com/turbot/steampipe/issues/453))

## v0.4.1 [2021-04-22]

_Bug fixes_
* Ensure we report an error and do not start database service if `port` is already in use. ([#399](https://github.com/turbot/steampipe/issues/399))
* Update check should not run when executing `query` command non-interactively. ([#301](https://github.com/turbot/steampipe/issues/301))

## v0.4.0 [2021-04-15]
_What's new?_
* Named query support - all SQL file in current folder (or the folder specified by the `workspace` argument) will be loaded and available to run as `named queries`. ([#369](https://github.com/turbot/steampipe/issues/369)) 
* When running in interactive mode, a file watcher is enabled for the current workspace (can be disabled using the `watch` argument or `terminal` config property). When enabled, any new or updated SQL files in the workspace will be reflected in the available named queries. ([#380](https://github.com/turbot/steampipe/issues/380)) 
* The `query` command now accepts multiple unnamed arguments, each of which may be either a filepath to a SQL file, a named query or the raw SQL of the query. ([#388](https://github.com/turbot/steampipe/issues/388)) 
* The search path for the steampipe database service may be specified using the `database` config. ([#353](https://github.com/turbot/steampipe/issues/353))
* The search path and search path prefix terminal sessions may be specified using `terminal` config, command line argument or meta-commands. ([#353](https://github.com/turbot/steampipe/issues/353),  [#357](https://github.com/turbot/steampipe/issues/358), [#358](https://github.com/turbot/steampipe/issues/358)) 

## v0.3.6 [2021-04-08]
_Bug fixes_
* Fix log trimming, which was broken by the change of log location. ([#344](https://github.com/turbot/steampipe/issues/344))
* Plugin updates should be  listed alphabetically. ([#339](https://github.com/turbot/steampipe/issues/339))

## v0.3.5 [2021-04-02]
_Bug fixes_
* Fix `.inspect` not working with unqualified table names. ([#346](https://github.com/turbot/steampipe/issues/346))

## v0.3.4 [2021-04-01]
_Bug fixes_
* Ensure that after adding a connection, search path changes are reflected in the current query session. ([#340](https://github.com/turbot/steampipe/issues/340))
* Fix extra trailing white-space issue in `line` output. ([#332](https://github.com/turbot/steampipe/issues/332))
* Remove HTML escaping from JSON output. ([#336](https://github.com/turbot/steampipe/issues/336))
* Fix issue where service is always listening on network listener. ([#330](https://github.com/turbot/steampipe/issues/330))
* Fix incorrect error message when trying to update a non-installed plugin ([#343](https://github.com/turbot/steampipe/issues/343))
* Fix the search path not being updated when removing the last connection. ([#345](https://github.com/turbot/steampipe/issues/345))

## v0.3.3 [2021-03-22]
_Bug fixes_
* Verify the `steampipe` foreign server exists when starting the database service and if it does not, re-initialise the FDW and create the server. ([#324](https://github.com/turbot/steampipe/issues/324))

## v0.3.2 [2021-03-20]
_Bug fixes_
* Remove Postgres synchronous_commit=off setting, which could cause FDW setup in Postgres to not be committed during setup (on Linux). ([#319](https://github.com/turbot/steampipe/issues/319))
* `.header` terminal setting should also affect table output. ([#312](https://github.com/turbot/steampipe/issues/312))

## v0.3.1 [2021-03-19]
_Bug fixes_
* Fix crash when doing "is (not) null" checks on JSON fields. ([#38](https://github.com/turbot/steampipe-postgres-fdw/issues/38))

## v0.3.0 [2021-03-18]
_What's new?_
* Support setting Steampipe options using a config file. ([#230](https://github.com/turbot/steampipe/issues/230))
* Add `install-dir` argument to specify location of the installation folder. ([#241](https://github.com/turbot/steampipe/issues/241))
* Improve the handling of database quals. Query restrictions are now passed the plugin for a much wider ranger of queries including joins and nested queries. ([#3](https://github.com/turbot/steampipe-postgres-fdw/issues/3))  
* Improve handling and reporting of config parsing failures. ([#307](https://github.com/turbot/steampipe/issues/307))
* Move the log location to `~/.steampipe/logs` ([#278](https://github.com/turbot/steampipe/issues/278))
* Change postgres log prefix to `database-` ([#310](https://github.com/turbot/steampipe/issues/310))
* Deprecate `db-port` and `listener` arguments, replace with `database-port` and `database-listener`. ([#302](https://github.com/turbot/steampipe/issues/302)) 

## v0.2.5 [2021-03-15]
_Bug fixes_
* Fix crash when installing a plugin after a fresh install. ([#283](https://github.com/turbot/steampipe/issues/283))
* Fix `.inspect` meta-command failure if no arguments are provided. ([#282](https://github.com/turbot/steampipe/issues/282))

## v0.2.4 [2021-03-11]
_What's new?_
* Autocomplete now includes public schema.  ([#123](https://github.com/turbot/steampipe/issues/123))
* Add bug report and feature request issue templates.  ([#266](https://github.com/turbot/steampipe/issues/266))
* Add `SECURITY.md`. ([#266](https://github.com/turbot/steampipe/issues/266))
* Update spacing for plugin update and install messages. ([#264](https://github.com/turbot/steampipe/issues/264))

_Bug fixes_
* Remove invalid update notifications for plugins which cannot be found in the registry.  ([#265](https://github.com/turbot/steampipe/issues/265))
* Fix typo in install.sh. 

## v0.2.3 [2021-03-03]
_What's new?_
* Increase timeout for plugin update HTTP call. ([#216](https://github.com/turbot/steampipe/issues/216))
* `plugin update` now checks installed version of a plugin is out of date before updating. ([#234](https://github.com/turbot/steampipe/issues/234))
* Improve the error messages for sql errors. ([#118](https://github.com/turbot/steampipe/issues/118))
* Wrap `plugin list` output to window width. ([#235](https://github.com/turbot/steampipe/issues/235))

_Bug fixes_
* Fix timestamp quals not being passed to plugin. ([#247](https://github.com/turbot/steampipe/issues/247))
* Fix `steampipe server not found` error after failed connection validation. ([#220](https://github.com/turbot/steampipe/issues/220))
* Ensure all panics are recovered. ([#246](https://github.com/turbot/steampipe/issues/246))

## v0.2.2 [2021-02-25]
_What's new?_
* Set Inspect column width to no larger than required to display data. ([#155](https://github.com/turbot/steampipe/issues/155))
* Plugin SDK version check should ignore patch and prerelease version. ([#217](https://github.com/turbot/steampipe/issues/217))
* Enforce reserved connection name ('public', 'internal'). ([#168](https://github.com/turbot/steampipe/issues/168))
* Do not allow Steampipe to run from Root. ([#167](https://github.com/turbot/steampipe/issues/167))
* `plugin update`, `plugin install` and `plugin uninstall` commands display error if no plugins specified in args. ([#199](https://github.com/turbot/steampipe/issues/199))
* Remove global `--config` flag. ([#215](https://github.com/turbot/steampipe/issues/215))

_Bug fixes_
* Fix cache retrieving incorrect data for multi-connection queries.([#223](https://github.com/turbot/steampipe/issues/223))
* Ensure search path is set for clients other than Steampipe. ([#218](https://github.com/turbot/steampipe/issues/218))
* Spinner should not be displayed in non-interactive query mode. ([#227](https://github.com/turbot/steampipe/issues/227))

## v0.2.1 [2021-02-20]
_Bug fixes_
* Ensure all hydrate errors are reported. ([#206](https://github.com/turbot/steampipe/issues/206))
* Change plugin update URL to hub.steampipe.io. ([#201](https://github.com/turbot/steampipe/issues/201))
* Steampipe version string should include 'prerelease' suffix if it is set. ([#200](https://github.com/turbot/steampipe/issues/200))
* Column headers in table output should respect casing of the column name. ([#181](https://github.com/turbot/steampipe/issues/181))

## v0.2.0 [2021-02-18]
_What's new?_
* Add support for multiregion queries. ([#197](https://github.com/turbot/steampipe/issues/197))
* Add support for connection config. ([#173](https://github.com/turbot/steampipe/issues/173))
* Add `plugin update` command. ([#176](https://github.com/turbot/steampipe/issues/176))
* Add automatic checking of plugin versions. ([#164](https://github.com/turbot/steampipe/issues/164))
* Add caching of query results. This is disabled by default but may be enabled by setting `STEAMPIPE_CACHE=true`
  NOTE: It is expected this will be updated to default to true in the next patch release. ([#11](https://github.com/turbot/steampipe-postgres-fdw/issues/11)) 
* Log whether Steampipe is running in Windows subsystem for Linux. ([#171](https://github.com/turbot/steampipe/issues/171))
* All env vars should have STEAMPIPE_ prefix. ([#172](https://github.com/turbot/steampipe/issues/172))
* Display null column values as <null> instead of an empty string. ([#186](https://github.com/turbot/steampipe/issues/186))
* Validate that plugins do not have an sdk version greater than the version steampipe is built against. ([#183](https://github.com/turbot/steampipe/issues/183))

_Bug fixes_
* Fix hitting a space after a meta-command causing runtime error. ([#182](https://github.com/turbot/steampipe/issues/182))

## v0.1.3 [2021-02-11]

_What's new?_
* Add 'line' output format. ([#114](https://github.com/turbot/steampipe/issues/114))
* Log files older than 7 days are deleted. ([#121](https://github.com/turbot/steampipe/issues/121))

_Bug fixes_
* Fix multi line editing issues. ([#103](https://github.com/turbot/steampipe/issues/103))
* Fix command-Right breaking for unicode chars ([#9](https://github.com/turbot/steampipe/issues/9))
* Fix 'no unpinned buffers available' error.  ([#122](https://github.com/turbot/steampipe/issues/122))
* Fix database installation failure for certain Linux configurations. ([#133](https://github.com/turbot/steampipe/issues/133))

## v0.1.2 [2021-02-04]

_What's new?_
* The `.inspect` command no longer requires the fully qualified name for tables. ([#21](https://github.com/turbot/steampipe/issues/21))
* The helper function `glob` has been added. ([#134](https://github.com/turbot/steampipe/issues/134))
* The output of the `plugin install` command now shows the installed version.  ([#93](https://github.com/turbot/steampipe/issues/93))
* The `.help` command now displays a link to the inline help docs.  ([#92](https://github.com/turbot/steampipe/issues/92))
* The wait spinner is now only shown in interactive mode. ([#106](https://github.com/turbot/steampipe/issues/106))

_Bug fixes_
* Fix JSON and bool columns displaying as strings. ([#95](https://github.com/turbot/steampipe/issues/95))
* Fix column headings displaying in upper case.  ([#94](https://github.com/turbot/steampipe/issues/94))

## v0.1.1 [2021-01-28]

_What's new?_
* A new meta-command `.help` has been added.  ([#54](https://github.com/turbot/steampipe/issues/54))
* After `steampipe plugin install`, a link to the plugin docs is displayed.
* A spinner is now displayed for slow queries. ([#77](https://github.com/turbot/steampipe/issues/77))
* A maximum column width of 1024 is now enforced - content longer than this will wrap. ([#12](https://github.com/turbot/steampipe/issues/12))
* The `description` column of the `.inspect` command now fills the available horizontal screen space. ([#11](https://github.com/turbot/steampipe/issues/11))
* The Linux installation package now uses tar instead of zip. ([#63](https://github.com/turbot/steampipe/issues/63))

_Bug fixes_
* Fix results paging failure for very long rows (> 64k chars). ([#75](https://github.com/turbot/steampipe/issues/75))
* Fix invalid query resulting in the database session remaining open. ([#60](https://github.com/turbot/steampipe/issues/60))
* Fix data formatting in json output. ([#14](https://github.com/turbot/steampipe/issues/14))
* Fix incorrect plugin hub link.
* Fix `steampipe query` panic when exiting after `service stopped --force` has been run. ([#38](https://github.com/turbot/steampipe/issues/38))
* Fix `runtime error: slice bounds out of range [1:0]`.  ([#40](https://github.com/turbot/steampipe/issues/40))
* Fix boolean meta-command showing wrong status when no parameter is passed. ([#48](https://github.com/turbot/steampipe/issues/48))<|MERGE_RESOLUTION|>--- conflicted
+++ resolved
@@ -1,4 +1,3 @@
-<<<<<<< HEAD
 ## v0.19.0 [tbd]
 _What's new?_
 * Add support for aggregator connections with dynamic tables. ([#2886](https://github.com/turbot/steampipe/issues/2886))
@@ -6,14 +5,11 @@
 * Adds an `sperr` error package along with sample implementation with the login cmd. ([#497](https://github.com/turbot/steampipe/issues/497))
 * Show the exported file location when --progress flag is enabled. ([#2860](https://github.com/turbot/steampipe/issues/2860))
 
-=======
-## v0.18.3 [2022-02-01]
 _Bug fixes_
 * Fix issue where `search_path` is not getting set from connection-config watching in service mode. ([#3047](https://github.com/turbot/steampipe/issues/3047))
 * Fix issue where extra newline was added to interactive prompt before messages were printed. ([#3027](https://github.com/turbot/steampipe/issues/3027))
 * Fix issue where when running a dashboard from a dependent mod, default variable vals are not being included in the snapshot. ([#2730](https://github.com/turbot/steampipe/issues/2730))
 * Update `--version` output to match the startup message. ([#3028](https://github.com/turbot/steampipe/issues/3028))
->>>>>>> 6863e2ba
 
 ## v0.18.2 [2022-01-27]
 _Bug fixes_
